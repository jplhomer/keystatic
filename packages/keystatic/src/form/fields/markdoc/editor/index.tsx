--- conflicted
+++ resolved
@@ -25,12 +25,9 @@
 } from './context';
 import { useEntryLayoutSplitPaneContext } from '../../../../app/entry-form';
 import { useContentPanelSize } from '../../../../app/shell/context';
-<<<<<<< HEAD
 import { EditorFooter } from './editor-footer';
-=======
 import { yCursorPluginKey, ySyncPluginKey } from 'y-prosemirror';
 import * as Y from 'yjs';
->>>>>>> 17b8d985
 
 const contentStyles = css({
   flex: 1,
@@ -123,7 +120,6 @@
           })}
         >
           <Toolbar id={getToolbarId(id)} data-keystatic-editor="toolbar" />
-<<<<<<< HEAD
           <ProseMirrorEditable
             {...props}
             {...styleProps}
@@ -133,18 +129,6 @@
             data-keystatic-editor="content"
           />
           <EditorFooter />
-=======
-          <div>
-            <ProseMirrorEditable
-              {...props}
-              {...styleProps}
-              role="textbox"
-              aria-multiline="true"
-              id={getContentId(id)}
-              data-keystatic-editor="content"
-            />
-          </div>
->>>>>>> 17b8d985
         </Box>
         <NodeViews state={value} />
         <CellMenuPortal />
