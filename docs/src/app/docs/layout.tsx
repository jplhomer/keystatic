--- conflicted
+++ resolved
@@ -49,52 +49,6 @@
           <main className="max-w-7xl min-h-screen mx-auto">
             {/** SIDE NAV */}
             <NavContainer>
-<<<<<<< HEAD
-              <NavList title="Getting started">
-                <NavItem label="Automated setup" href="/" />
-                <NavItem label="Manual installation" href="/" />
-              </NavList>
-
-              <NavList title="Integration guides">
-                <NavItem label="Astro" href="/" />
-                <NavItem label="Next.js" href="/" />
-                <NavItem label="Remix" href="/" />
-              </NavList>
-
-              <NavList title="Learn Keystatic">
-                <NavItem label="Collections & Singletons" href="/" />
-                <NavItem label="Local vs. GitHub" href="/" />
-                <NavItem label="Reader API" href="/" />
-                <NavItem label="Renderer API" href="/" />
-                <NavItem label="Content Organisation" href="/" />
-                <NavItem label="FAQ" href="/" />
-              </NavList>
-
-              <NavList title="Fields API">
-                <NavItem label="Text" href="/" />
-                <NavItem label="Integer" href="/" />
-                <NavItem label="URL" href="/" />
-                <NavItem label="Path Reference" href="/" />
-                <NavItem label="Relationship" href="/" />
-                <NavItem label="Select" href="/" />
-                <NavItem label="Slug" href="/" />
-                <NavItem label="Multi-Select" href="/" />
-                <NavItem label="Checkbox" href="/" />
-                <NavItem label="Image" href="/" />
-                <NavItem label="Date" href="/" />
-                <NavItem label="Empty" href="/" />
-                <NavItem label="Child" href="/" />
-                <NavItem label="Object" href="/" />
-                <NavItem label="Conditional" href="/" />
-                <NavItem label="Document" href="/" />
-                <NavItem label="Array" href="/" />
-              </NavList>
-
-              <NavList title="Community">
-                <NavItem label="GitHub Discussions" href="/" />
-                <NavItem label="Socials" href="/" />
-              </NavList>
-=======
               {navigationMap?.map(({ groupName, items }) => (
                 <NavList key={groupName} title={groupName}>
                   {items.map(({ label, href, title }) => (
@@ -107,7 +61,6 @@
                   ))}
                 </NavList>
               ))}
->>>>>>> 7337885f
             </NavContainer>
 
             {/** CONTENT */}
